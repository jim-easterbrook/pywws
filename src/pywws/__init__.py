__version__ = '18.04.1'
<<<<<<< HEAD
_release = '1450'
_commit = 'ec0b62a'
=======
_release = '1455'
_commit = 'f23109d'
>>>>>>> 28b85ed8
<|MERGE_RESOLUTION|>--- conflicted
+++ resolved
@@ -1,8 +1,3 @@
 __version__ = '18.04.1'
-<<<<<<< HEAD
-_release = '1450'
-_commit = 'ec0b62a'
-=======
 _release = '1455'
-_commit = 'f23109d'
->>>>>>> 28b85ed8
+_commit = 'f23109d'